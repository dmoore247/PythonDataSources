from pyspark.sql.datasource import DataSource, DataSourceReader
from pyspark.sql.types import StructType
from pyspark.sql.datasource import InputPartition

import sys
from typing import Iterator

import logging

logger = logging.getLogger(__file__)


class RangePartition(InputPartition):
    def __init__(self, start, end):
        self.start = start
        self.end = end


from typing import Iterator, List, Any


def _readzipdcm(
    partition: RangePartition, paths: list, dicom_keys_filter: list
) -> Iterator[List[Any]]:
    """
    Generator function to extract DICOM metadata from .dcm files within ZIP archives.

    Iterates over a partitioned list of ZIP file paths, opens each ZIP file, and processes files
    with a '.dcm' extension. For each DICOM file, reads the header metadata, removes specified
    large keys from the metadata dictionary, computes a SHA-1 hash of the pixel data, and yields
    the results as a list.

    Args:
        partition (RangePartition): An object with 'start' and 'end' attributes specifying the range of paths to process.
        paths (list): List of ZIP file paths to process.
        dicom_keys_filter (list): List of metadata keys to remove from the extracted DICOM metadata.

    Yields:
        list: A list containing:
            - rowid (int): Unique row identifier.
            - zip_file_path (str): Path to the ZIP file.
            - name_in_zip (str): Name of the DICOM file within the ZIP archive.
            - meta (dict): Filtered DICOM metadata dictionary with an added 'pixel_hash' key.

    Notes:
        - Assumes that the DICOM files can be read directly from the ZIP archive without extraction.
        - The 'pixel_hash' is computed using SHA-1 on the pixel array of the DICOM file.
        - Logging is performed at various steps for debugging purposes.
    """

    from zipfile import ZipFile
    from pydicom import dcmread
    import hashlib

    rowid = partition.start
    for zip_file_path in paths[partition.start : partition.end]:
        logger.debug(f"zipfile: {zip_file_path}")
        with ZipFile(zip_file_path, "r") as zipFile:
            for name_in_zip in zipFile.namelist():
                logger.debug(f" processing {zip_file_path}/{name_in_zip}")
                if len(name_in_zip) >= 3 and name_in_zip[-3:] == "dcm":
                    logger.debug(f" {name_in_zip} is a dcm file, reading")
                    with zipFile.open(name_in_zip, "r") as zip_fp:
                        with dcmread(zip_fp) as ds:
                            meta = ds.to_json_dict()
                            meta['hash'] = hashlib.sha1(zip_fp.read()).hexdigest()
                            meta["pixel_hash"] = hashlib.sha1(
                                ds.pixel_array
                            ).hexdigest()
                            if meta is None:
                                meta = ""
                            for key in dicom_keys_filter:
                                if key in meta:
                                    del meta[key]
                            # logger.debug(f"meta: {meta}")
                            rowid += 1
                            yield [rowid, str(zip_file_path), name_in_zip, meta]


def _path_handler(path: str, numPartitions: int) -> list:
    from pathlib import Path

    p = Path(path)
    if not p.exists():
        logger.error(f"not exists {path}")
        raise Exception(f"Not Found {path}")  # TODO: Fix exception type

    # conflate either a direct zip file path or a dir into one case
    if p.is_dir():
        # a folder of zips
        # TODO: .glob() performance at extreme scales limits scale
        paths = sorted(Path(path).glob("**/*.zip"))
    else:
        paths = [path]

    length = len(paths)
    logger.debug(f"#zipfiles: {length}, #partitions:{numPartitions}, paths:{paths}")
    return paths


class ZipDCMDataSourceReader(DataSourceReader):
    """
    Facilitate reading Zipfiles full of DCM (DICOM) files.
    """

    def __init__(self, schema, options):
        logger.debug(f"ZipDCMDataSourceReader(schema: {schema}, options: {options})")
        self.schema: StructType = schema
        self.options = options
        self.path = self.options.get("path", None)
        self.numPartitions = int(self.options.get("numPartitions", 2))
        self.deep = False
        self.paths = None

        # DICOM header keys to delete before saving the metadata
        self.dicom_keys_filter = ["60003000", "7FE00010", "00283010", "00283006"]
        assert self.path is not None

        #
        # In this implementation, we validate the path,
        # and get the list of the paths to scan.
        # TODO: Explore how to walk directory structures in parallel
        # TODO: Explore how to balance large skews in large archives vs. small. Current tests show 3-1 skew max v. median
        # TODO: Explore how to deal with large multi-frame DICOMs vs smaller single frame DICOMS (same amount of metadata)
        # TODO: Explore how to partition a single large Zip file
        #
        self.paths = _path_handler(self.path, self.numPartitions)

    def partitions(self):
        """
        Compute 'splits' of the data to read
            self.paths is the list of files discovered and now need to be partitioned.
        """
        logger.debug(
            f"ZipDCMDataSourceReader.partitions({self.numPartitions}, {self.path}, paths: {self.paths}): "
        )
        length = len(self.paths)
        partitions = []
        partition_size_max = int(max(1, length / self.numPartitions))
        start = 0
        while start < length:
            end = min(length, start + partition_size_max)
            partitions.append(RangePartition(start, end))
            start = start + partition_size_max
        logger.debug(f"#partitions {len(partitions)} {partitions}")
        return partitions

    def read(self, partition) -> Iterator:
        """
        Executor level method, performs read by Range Partition
        """
        logger.debug(
            f"ZipDCMDataSourceReader.read({partition},{self.path}, paths:{self.paths}):"
        )

        assert self.path is not None, f"path: {self.path}"
        assert self.paths is not None, f"path: {self.path}"

        # Library imports must be within the method.
        return _readzipdcm(partition, self.paths, self.dicom_keys_filter)

<<<<<<< HEAD
=======
        #
        # for every zip file path, 
        #   for every file in the zip, 
        #       if it has the dcm extension, 
        #           open the dcm, 
        #               extract the header metadata
        #                   delete the large keys from the meta dictionary
        #                       yield
        rowid = partition.start
        for zip_file_path in self.paths[partition.start:partition.end]:
            logger.debug(f"zipfile: {zip_file_path}")
            with ZipFile(zip_file_path,'r') as zipFile:
                for name_in_zip in zipFile.namelist():
                    logger.debug(f" processing {zip_file_path}/{name_in_zip}")
                    if len(name_in_zip) >= 3 and name_in_zip[-3:] == "dcm":
                        logger.debug(f" {name_in_zip} is a dcm file, reading" )
                        with zipFile.open(name_in_zip, 'r') as zip_fp:
                            with dcmread(zip_fp) as ds:
                                meta = ds.to_json_dict()
                                meta['hash'] = hashlib.sha1(zip_fp.read()).hexdigest()
                                if meta is None:
                                    meta = ""
                                for key in self.dicom_keys_filter:
                                    if key in meta:
                                        del meta[key]
                                #logger.debug(f"meta: {meta}")
                                rowid += 1
                                yield [rowid, str(zip_file_path), name_in_zip, meta]
>>>>>>> ef5dbaae

class ZipDCMDataSource(DataSource):
    """
    A data source for batch query over zipped DICOM files the `ZipFile` and `PyDicom` libraries.
    """

    @classmethod
    def name(cls):
        datasource_type = "zipdcm"
        logger.debug(f"ZipDCMDataSource.name({datasource_type}): ")
        return datasource_type

    def schema(self):
        schema = "rowid INT, zipfile STRING, dcmfile STRING, meta STRING"
        logger.debug(f"ZipDCMDataSource.schema({schema}): ")
        return schema

    def reader(self, schema: StructType):
        logger.debug(f"ZipDCMDataSource.reader({schema}, options={self.options}): ")
        return ZipDCMDataSourceReader(schema, self.options)


if __name__ == "__main__":
    """
    A small unit test, no spark.
    """
    import logging

    logger = logging.getLogger(__file__)
    logger.setLevel(logging.DEBUG)
    formatter = logging.Formatter(
        "%(asctime)s - %(filename)s:%(lineno)s - %(levelname)s - %(message)s"
    )
    # Create a handler (e.g., StreamHandler for console output)
    handler = logging.StreamHandler()
    handler.setFormatter(formatter)

    # Add the handler to the logger
    logger.addHandler(handler)

    zip_file_path = "./resources/dcms"
    r = ZipDCMDataSourceReader(
        schema="rowid, int, x string, y string, z string",
        options={"path": zip_file_path, "numPartitions": 32},
    )
    partitions = r.partitions()
    logger.debug([_ for _ in partitions])

    for part in partitions:
        results = r.read(part)
        logger.debug([_ for _ in results])<|MERGE_RESOLUTION|>--- conflicted
+++ resolved
@@ -159,38 +159,6 @@
         # Library imports must be within the method.
         return _readzipdcm(partition, self.paths, self.dicom_keys_filter)
 
-<<<<<<< HEAD
-=======
-        #
-        # for every zip file path, 
-        #   for every file in the zip, 
-        #       if it has the dcm extension, 
-        #           open the dcm, 
-        #               extract the header metadata
-        #                   delete the large keys from the meta dictionary
-        #                       yield
-        rowid = partition.start
-        for zip_file_path in self.paths[partition.start:partition.end]:
-            logger.debug(f"zipfile: {zip_file_path}")
-            with ZipFile(zip_file_path,'r') as zipFile:
-                for name_in_zip in zipFile.namelist():
-                    logger.debug(f" processing {zip_file_path}/{name_in_zip}")
-                    if len(name_in_zip) >= 3 and name_in_zip[-3:] == "dcm":
-                        logger.debug(f" {name_in_zip} is a dcm file, reading" )
-                        with zipFile.open(name_in_zip, 'r') as zip_fp:
-                            with dcmread(zip_fp) as ds:
-                                meta = ds.to_json_dict()
-                                meta['hash'] = hashlib.sha1(zip_fp.read()).hexdigest()
-                                if meta is None:
-                                    meta = ""
-                                for key in self.dicom_keys_filter:
-                                    if key in meta:
-                                        del meta[key]
-                                #logger.debug(f"meta: {meta}")
-                                rowid += 1
-                                yield [rowid, str(zip_file_path), name_in_zip, meta]
->>>>>>> ef5dbaae
-
 class ZipDCMDataSource(DataSource):
     """
     A data source for batch query over zipped DICOM files the `ZipFile` and `PyDicom` libraries.
